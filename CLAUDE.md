# AIDE ML - Project Structure Guide

This document provides a guide to the project structure of AIDE ML, an LLM-driven agent that writes, evaluates, and improves machine learning code.

## Project Structure Overview

```
aideml/
├── .github/                # GitHub-specific configurations
│   └── workflows/          # GitHub Actions CI/CD workflows
│       ├── auto-merge.yml  # Automated PR merging workflow
│       ├── claude.yml      # Claude-specific workflow
│       ├── pr-fix.yml      # PR fixing automation
│       └── pr-review.yml   # PR review automation
├── aide/                   # All source code
│   ├── backend/            # LLM backend integrations
│   ├── example_tasks/      # Example tasks for the agent to solve
│   │   ├── bitcoin_price/  # Bitcoin price prediction task data
<<<<<<< HEAD
│   │   └── house_prices/   # House price regression task data
=======
│   │   │   └── BTC-USD.csv # Bitcoin historical price data
│   │   ├── house_prices/   # House price prediction task data
│   │   │   ├── data_description.txt
│   │   │   ├── sample_submission.csv
│   │   │   ├── test.csv
│   │   │   └── train.csv
│   │   ├── bitcoin_price.md
│   │   └── house_prices.md
>>>>>>> 4e7300b9
│   ├── utils/              # Configuration, data preview, metrics, and other utilities
│   │   └── viz_templates/  # HTML/JS templates for visualization
│   ├── webui/              # Streamlit-based web UI
<<<<<<< HEAD
│   │   └── style.css       # CSS styling for the web interface
=======
│   │   ├── app.py          # Main Streamlit application
│   │   └── style.css       # Custom CSS styling
>>>>>>> 4e7300b9
│   ├── agent.py            # Core agent logic for tree search and code generation
│   ├── interpreter.py      # Executes and evaluates code solutions
│   ├── journal.py          # Logging and recording experiment progress
│   ├── journal2report.py   # Convert journal logs to reports
│   ├── run.py              # Main module for running experiments
│   └── __init__.py         # Main package initialization
├── docs/                   # Documentation and planning
│   ├── memos/              # Status reports and memos
│   ├── papers/             # Research papers and references
│   ├── explain.md          # Project explanation
│   └── plan.md             # Claude Code integration plan
├── sample_results/         # Example outputs from the agent (60+ ML solutions)
├── tests/                  # Unit tests directory
│   ├── __init__.py
│   ├── test_benchmark_backends.py
│   ├── test_dev_mode.py
│   ├── test_e2e_all_tasks.py
│   ├── test_hybrid_backend.py
│   ├── test_mcp_integration.py
│   ├── test_performance_monitor.py
│   └── test_specialized_prompts.py
├── LICENSE                 # Project license file
├── README.md               # Project README
├── environment.yml         # Conda environment specification
├── requirements.txt        # Python dependencies
├── run_aide.py             # Primary CLI entry point
├── run_webui.py            # Web UI entry point
├── setup_dev.sh            # Development setup script
├── test_claude_code_backend.py     # Claude Code backend tests (root level)
├── test_integration_aide_ml.py     # Integration tests (root level)
├── test_mcp_standalone.py          # Standalone MCP functionality tests (root level)
├── __init__.py             # Root package initialization
├── LICENSE                 # Project license file
└── README.md               # Project README documentation
```

## Core Modules Quick Reference

**Core Components:**
- `aide/agent.py` - Implements the agentic tree search algorithm.
- `aide/interpreter.py` - Handles the execution of generated Python scripts and evaluates their performance.
- `aide/run.py` - The main script to run AIDE ML from the command line.
- `aide/journal.py` - Manages logging and reporting of the agent's activities.

**LLM Backends (`aide/backend/`):**
- `aide/backend/backend_openai.py` - Integration with OpenAI models.
- `aide/backend/backend_anthropic.py` - Integration with Anthropic models.
- `aide/backend/backend_gemini.py` - Integration with Gemini models.
- `aide/backend/backend_claude_code.py` - Integration with Claude Code SDK with MCP support (fully implemented).
- `aide/backend/backend_hybrid.py` - Hybrid backend that intelligently routes queries to different providers based on task type.
- `aide/backend/backend_openrouter.py` - Integration with OpenRouter API.
- `aide/backend/utils.py` - Shared utilities for backend implementations.
- `aide/backend/mcp_server.py` - MCP (Model Context Protocol) server for AIDE ML function calls.

**Web UI:**
- `aide/webui/app.py` - A Streamlit application for interacting with the AIDE ML agent.

**Utilities (`aide/utils/`):**
- `aide/utils/config.py` - Manages configuration settings for the agent and experiments.
- `aide/utils/config.yaml` - Default configuration file for AIDE ML.
- `aide/utils/metric.py` - Defines and calculates evaluation metrics.
- `aide/utils/tree_export.py` - Exports the solution search tree for visualization.
- `aide/utils/data_preview.py` - Utilities for previewing and analyzing data.
- `aide/utils/response.py` - Response handling utilities.
- `aide/utils/serialize.py` - Serialization utilities for data structures.
- `aide/utils/performance_monitor.py` - Performance monitoring for LLM backends with metrics tracking and analysis.
- `aide/utils/view_performance.py` - CLI tool for viewing and analyzing backend performance metrics.
- `aide/utils/benchmark_backends.py` - Systematic performance benchmarking across multiple backends.
- `aide/utils/specialized_prompts.py` - Task-specific prompt enhancements for different ML task types.
- `aide/utils/viz_templates/` - HTML/JS templates for visualization.

## Environment Setup

Before running or developing AIDE ML, ensure you have the `aideml` conda environment activated. This will provide all the necessary dependencies.

```bash
conda activate aideml
```

## Development Guidelines

**Testing:**
- All new features and bug fixes **must** include corresponding unit tests.
- Create a `tests/` directory in the root of the project for all test files.
- Test files should follow the naming convention `test_*.py`.
- Run tests using `pytest`:
  ```bash
  pytest tests/
  ```

## Key Entry Points & Main Files

**Running an Experiment:**
- `python run_aide.py` - The primary entry point for running the AIDE ML agent from the command line.
- `python -m aide.run` - Alternative method to run experiments using the module directly.

**Web UI:**
- `python run_webui.py` - Launches the Streamlit-based web interface.
- `python -m aide.webui.app` - Alternative method to launch the web UI.

**Example Tasks:**
- `aide/example_tasks/bitcoin_price.md` - Bitcoin price prediction task.
- `aide/example_tasks/house_prices.md` - House price regression task.

## Technical Stack

**Core:** Python 3.10+
**Machine Learning:** The agent can generate code using various ML libraries, but the core project has minimal direct ML dependencies.
**LLM Integrations:** OpenAI, Anthropic, Gemini, OpenRouter, Claude Code (fully implemented)
**Web Framework:** Streamlit (for the UI)

## Claude Code Integration Status

The project includes a **fully implemented** Claude Code SDK integration:

**Fully Implemented:**
- Backend module (`aide/backend/backend_claude_code.py`) with full query implementation
- Backend registration in `aide/backend/__init__.py`
- Unit tests (`test_claude_code_backend.py`)
- Integration tests (`test_integration_aide_ml.py`)
- `claude-code-sdk>=0.2.0` dependency in `requirements.txt`
- Backend configuration support in `aide/utils/config.py`
- CLI arguments (`--backend`, `--backend-opt`) in `run_aide.py`
- Backend parameter passing in `aide/agent.py`

**Recent Enhancements (Newly Implemented):**
- ✅ Hybrid Backend: Intelligent routing of queries to different providers based on task type
  - Code generation tasks automatically routed to Claude Code
  - Analysis and review tasks can use different models
  - Configurable via `--backend hybrid` with customizable routing rules
- ✅ Performance Monitoring: Comprehensive tracking and analysis of backend performance
  - Automatic metrics collection for all queries
  - Performance comparison across backends
  - CLI tool for viewing performance statistics
  - Persistent logging for historical analysis
- ✅ Specialized Prompts: ML task-specific prompt enhancements
  - Automatic detection of ML task types (classification, regression, time series, NLP, CV)
  - Task-specific best practices and pitfall warnings
  - Enhanced prompts with relevant guidance for each task type
  - Improved code review with task-aware hints

**Recent Enhancements (Newly Implemented):**
- ✅ Tool Extensions: Integration of Claude Code's MCP (Model Context Protocol) for enhanced capabilities
  - MCP configuration generation from FunctionSpec objects
  - MCP tool naming convention (mcp__aide__call_<function_name>)
  - Support for MCP-based function calling in Claude Code backend
  - MCP server implementation for handling function calls
  - Opt-in MCP support via `use_mcp=true` parameter
  - Automatic cleanup of temporary MCP configurations
- ✅ Systematic Performance Benchmarking: Comprehensive benchmarking across backends
  - Automated benchmark execution with configurable tasks
  - Performance metrics collection and comparison
  - Historical tracking and trend analysis
  - Human-readable reports and JSON output
- ✅ End-to-End Testing: Full test coverage across all example tasks
  - Automated testing of all example tasks
  - Multi-backend compatibility testing
  - Parallel execution for efficiency
  - Comprehensive test reporting with metrics

<<<<<<< HEAD
See `docs/plan.md` for the full integration plan and `docs/memos/status_20250720-103739.md` for the latest implementation status.
=======

**Latest Enhancements (2025-01-20):**
- ✅ Improved Token Counting: More accurate token estimation for Claude models
  - Character-based estimation (3.7 chars/token average for Claude)
  - Accounts for Claude's higher token generation vs GPT models
  - Special character and formatting adjustments
  - Replaces basic word count method (word * 1.3)
- ✅ Full Async Support: Native async/await support for Claude Code backend
  - `query_async()` function for async contexts
  - Better event loop handling in sync version
  - Support for concurrent async queries
  - Proper cleanup of resources in async mode
- ✅ Advanced MCP Features: Enhanced Model Context Protocol capabilities
  - Advanced MCP server (`mcp_server_advanced.py`) with HTTP mode support
  - Function parameter validation with JSON schema
  - Async handler support for MCP functions
  - Server statistics and monitoring
  - Middleware support for request/response processing
  - Multi-function registration and management

>>>>>>> 4e7300b9

## Using the New Features

**Hybrid Backend Usage:**
```bash
# Use hybrid backend with default settings (Claude Code for code, GPT-4o for analysis)
python run_aide.py --task aide/example_tasks/house_prices.md --backend hybrid

# Customize hybrid routing
python run_aide.py --task aide/example_tasks/bitcoin_price.md \
    --backend hybrid \
    --backend-opt agent.hybrid.code_backend=claude_code \
    --backend-opt agent.hybrid.code_model=claude-opus-4 \
    --backend-opt agent.hybrid.analysis_backend=openai \
    --backend-opt agent.hybrid.analysis_model=gpt-4o
```

**Performance Monitoring:**
```bash
# View performance summary for all backends
python -m aide.utils.view_performance summary

# Compare backend performance
python -m aide.utils.view_performance compare --backends claude_code openai anthropic

# View recent performance for a specific backend
python -m aide.utils.view_performance recent claude_code --hours 24

# Export performance data
python -m aide.utils.view_performance export performance_data.json
```

**Specialized Prompts:**
```bash
# Enable specialized prompts (enabled by default)
python run_aide.py --task aide/example_tasks/house_prices.md \
    --backend-opt use_specialized_prompts=true

# Disable specialized prompts if needed
python run_aide.py --task aide/example_tasks/bitcoin_price.md \
    --backend-opt use_specialized_prompts=false
```

**MCP (Model Context Protocol) Usage:**
```bash
# Enable MCP for function calling in Claude Code backend
python run_aide.py --task aide/example_tasks/house_prices.md \
    --backend claude_code \
    --backend-opt use_mcp=true

# Use MCP with custom configuration path
python run_aide.py --task aide/example_tasks/bitcoin_price.md \
    --backend claude_code \
    --backend-opt use_mcp=true \
    --backend-opt mcp_config_path=/path/to/mcp-config.json

# MCP with hybrid backend (applies to Claude Code backend)
python run_aide.py --task task.md \
    --backend hybrid \
    --backend-opt agent.hybrid.code_backend=claude_code \
    --backend-opt agent.claude_code.use_mcp=true

# Advanced MCP with HTTP mode
python run_aide.py --task aide/example_tasks/house_prices.md \
    --backend claude_code \
    --backend-opt use_mcp=true \
    --backend-opt use_advanced_mcp=true \
    --backend-opt mcp_http_mode=true \
    --backend-opt mcp_http_port=8080

# Advanced MCP with stdio mode (enhanced features)
python run_aide.py --task aide/example_tasks/bitcoin_price.md \
    --backend claude_code \
    --backend-opt use_mcp=true \
    --backend-opt use_advanced_mcp=true
```

**Async Support Usage:**
```python
# Using async support in custom code
import asyncio
from aide.backend.backend_claude_code import query_async

async def main():
    # Run multiple queries concurrently
    tasks = []
    for i in range(3):
        task = query_async(
            system_message="You are a helpful assistant",
            user_message=f"Task {i}: Generate a function",
            model="claude-opus-4"
        )
        tasks.append(task)
    
    results = await asyncio.gather(*tasks)
    for result in results:
        output, req_time, in_tokens, out_tokens, info = result
        print(f"Completed in {req_time:.2f}s with ~{in_tokens + out_tokens} tokens")

asyncio.run(main())
```

## MCP Integration Details

The MCP (Model Context Protocol) integration enhances Claude Code's function calling capabilities:

1. **Automatic MCP Configuration**: When `use_mcp=true` and a FunctionSpec is provided, the backend automatically generates an MCP configuration that exposes the function as an MCP tool using `python -m aide.backend.mcp_server`.

2. **MCP Tool Naming**: Functions are exposed with the naming convention `mcp__aide__call_<function_name>`, following MCP security best practices.

3. **Robust MCP Server**: Enhanced MCP server implementation with two versions:
   - **Basic Server** (`aide/backend/mcp_server.py`):
     - Proper JSON-RPC error handling with standard error codes
     - Robust stdio mode communication
     - Graceful error recovery and logging
     - Single function support
   - **Advanced Server** (`aide/backend/mcp_server_advanced.py`):
     - All basic server features plus:
     - HTTP mode support (in addition to stdio)
     - Multiple function registration and management
     - Function parameter validation with JSON schema
     - Async handler support
     - Server statistics and monitoring
     - Middleware support for request/response processing
     - Health check and stats endpoints (HTTP mode)

4. **Improved Function Extraction**: Refactored function call extraction with prioritized strategies:
   - Primary: MCP tool call extraction from messages
   - Fallback: JSON extraction from response text with multiple parsing strategies

5. **Graceful Fallback**: When MCP is not available or disabled, the backend falls back to text-based function specification in prompts.

6. **Comprehensive Testing**: MCP functionality is tested in `tests/test_mcp_integration.py` and `test_mcp_standalone.py` (root level) with coverage for all refactored components.

## Systematic Performance Benchmarking

The project now includes comprehensive benchmarking capabilities to compare performance across different LLM backends:

**Usage:**
```bash
# Run benchmark on all backends with default tasks
python -m aide.utils.benchmark_backends

# Benchmark specific backends
python -m aide.utils.benchmark_backends --backends claude_code openai anthropic

# Use custom tasks directory
python -m aide.utils.benchmark_backends --tasks-dir /path/to/tasks

# Run with parallel workers
python -m aide.utils.benchmark_backends --parallel 4
```

**Features:**
- Automated benchmark execution across multiple backends
- Performance metrics collection (duration, success rate, token usage)
- Comparative analysis and reporting
- Historical tracking and trend analysis
- Human-readable reports in Markdown format
- JSON output for programmatic analysis

**Output:**
- Benchmark results saved to `~/.aide_ml/benchmarks/`
- Latest results always available at `benchmark_latest.json`
- Detailed reports generated as `benchmark_report_*.md`

## End-to-End Testing

Comprehensive end-to-end testing ensures AIDE ML works correctly across all example tasks:

**Usage:**
```bash
# Run full end-to-end tests
python -m pytest tests/test_e2e_all_tasks.py -v

# Run quick smoke test
python -m pytest tests/test_e2e_all_tasks.py::TestE2ESmoke -v

# Test specific example tasks
python -m pytest tests/test_e2e_all_tasks.py::TestE2EAllTasks::test_specific_task_bitcoin_price -v
```

**Features:**
- Automated testing of all example tasks
- Parallel execution for efficiency
- Detailed metrics extraction from outputs
- Multi-backend compatibility testing
- Task data validation
- Comprehensive test reporting

**Test Results:**
- Results saved to `~/.aide_ml/e2e_test_results/`
- JSON format with detailed metrics per task
- Success rate tracking and failure analysis<|MERGE_RESOLUTION|>--- conflicted
+++ resolved
@@ -16,9 +16,7 @@
 │   ├── backend/            # LLM backend integrations
 │   ├── example_tasks/      # Example tasks for the agent to solve
 │   │   ├── bitcoin_price/  # Bitcoin price prediction task data
-<<<<<<< HEAD
 │   │   └── house_prices/   # House price regression task data
-=======
 │   │   │   └── BTC-USD.csv # Bitcoin historical price data
 │   │   ├── house_prices/   # House price prediction task data
 │   │   │   ├── data_description.txt
@@ -27,16 +25,10 @@
 │   │   │   └── train.csv
 │   │   ├── bitcoin_price.md
 │   │   └── house_prices.md
->>>>>>> 4e7300b9
 │   ├── utils/              # Configuration, data preview, metrics, and other utilities
 │   │   └── viz_templates/  # HTML/JS templates for visualization
 │   ├── webui/              # Streamlit-based web UI
-<<<<<<< HEAD
 │   │   └── style.css       # CSS styling for the web interface
-=======
-│   │   ├── app.py          # Main Streamlit application
-│   │   └── style.css       # Custom CSS styling
->>>>>>> 4e7300b9
 │   ├── agent.py            # Core agent logic for tree search and code generation
 │   ├── interpreter.py      # Executes and evaluates code solutions
 │   ├── journal.py          # Logging and recording experiment progress
@@ -197,9 +189,6 @@
   - Parallel execution for efficiency
   - Comprehensive test reporting with metrics
 
-<<<<<<< HEAD
-See `docs/plan.md` for the full integration plan and `docs/memos/status_20250720-103739.md` for the latest implementation status.
-=======
 
 **Latest Enhancements (2025-01-20):**
 - ✅ Improved Token Counting: More accurate token estimation for Claude models
@@ -220,7 +209,6 @@
   - Middleware support for request/response processing
   - Multi-function registration and management
 
->>>>>>> 4e7300b9
 
 ## Using the New Features
 
